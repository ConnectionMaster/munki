--- conflicted
+++ resolved
@@ -1898,11 +1898,8 @@
                              'category',
                              'developer',
                              'icon_name',
-<<<<<<< HEAD
+                             'PayloadIdentifier',
                              'icon_hash']
-=======
-                             'PayloadIdentifier']
->>>>>>> 9c9ac8dc
 
             for key in optional_keys:
                 if key in item_pl:

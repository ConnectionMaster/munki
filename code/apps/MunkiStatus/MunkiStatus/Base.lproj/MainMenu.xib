--- conflicted
+++ resolved
@@ -1,15 +1,8 @@
 <?xml version="1.0" encoding="UTF-8"?>
-<<<<<<< HEAD
 <document type="com.apple.InterfaceBuilder3.Cocoa.XIB" version="3.0" toolsVersion="16097" targetRuntime="MacOSX.Cocoa" propertyAccessControl="none" useAutolayout="YES" customObjectInstantitationMethod="direct">
     <dependencies>
         <deployment identifier="macosx"/>
         <plugIn identifier="com.apple.InterfaceBuilder.CocoaPlugin" version="16097"/>
-=======
-<document type="com.apple.InterfaceBuilder3.Cocoa.XIB" version="3.0" toolsVersion="15705" targetRuntime="MacOSX.Cocoa" propertyAccessControl="none" useAutolayout="YES" customObjectInstantitationMethod="direct">
-    <dependencies>
-        <deployment identifier="macosx"/>
-        <plugIn identifier="com.apple.InterfaceBuilder.CocoaPlugin" version="15705"/>
->>>>>>> 4a9710a4
         <capability name="documents saved in the Xcode 8 format" minToolsVersion="8.0"/>
     </dependencies>
     <objects>
@@ -172,7 +165,6 @@
             </items>
             <point key="canvasLocation" x="-746" y="-1249"/>
         </menu>
-<<<<<<< HEAD
         <window title="Managed Software Center" allowsToolTipsWhenApplicationIsInactive="NO" autorecalculatesKeyViewLoop="NO" releasedWhenClosed="NO" animationBehavior="default" id="QvC-M9-y7g">
             <windowStyleMask key="styleMask" titled="YES" resizable="YES"/>
             <windowPositionMask key="initialPositionMask" topStrut="YES"/>
@@ -201,34 +193,12 @@
                     </progressIndicator>
                     <imageView horizontalHuggingPriority="251" verticalHuggingPriority="251" fixedFrame="YES" translatesAutoresizingMaskIntoConstraints="NO" id="HcP-dg-D3O">
                         <rect key="frame" x="20" y="52" width="64" height="64"/>
-=======
-        <window title="Managed Software Center" allowsToolTipsWhenApplicationIsInactive="NO" autorecalculatesKeyViewLoop="NO" hasShadow="NO" releasedWhenClosed="NO" animationBehavior="default" titlebarAppearsTransparent="YES" titleVisibility="hidden" id="QvC-M9-y7g" customClass="MSWindow" customModule="MunkiStatus" customModuleProvider="target">
-            <windowStyleMask key="styleMask" fullSizeContentView="YES"/>
-            <rect key="contentRect" x="335" y="360" width="532" height="252"/>
-            <rect key="screenRect" x="0.0" y="0.0" width="3440" height="1417"/>
-            <value key="minSize" type="size" width="532" height="123"/>
-            <value key="maxSize" type="size" width="1024" height="123"/>
-            <view key="contentView" wantsLayer="YES" id="EiT-Mj-1SZ">
-                <rect key="frame" x="0.0" y="0.0" width="532" height="252"/>
-                <autoresizingMask key="autoresizingMask"/>
-                <subviews>
-                    <progressIndicator wantsLayer="YES" fixedFrame="YES" maxValue="100" doubleValue="2" indeterminate="YES" style="bar" translatesAutoresizingMaskIntoConstraints="NO" id="J19-Nl-auR">
-                        <rect key="frame" x="110" y="68" width="312" height="20"/>
-                        <autoresizingMask key="autoresizingMask" widthSizable="YES" flexibleMinY="YES"/>
-                    </progressIndicator>
-                    <imageView horizontalHuggingPriority="251" verticalHuggingPriority="251" fixedFrame="YES" translatesAutoresizingMaskIntoConstraints="NO" id="HcP-dg-D3O">
-                        <rect key="frame" x="226" y="152" width="80" height="80"/>
->>>>>>> 4a9710a4
                         <autoresizingMask key="autoresizingMask" flexibleMaxX="YES" flexibleMinY="YES"/>
                         <imageCell key="cell" refusesFirstResponder="YES" alignment="left" imageScaling="proportionallyUpOrDown" image="munkiLogoTemplate" id="cXn-6J-y0a"/>
                         <color key="contentTintColor" white="1" alpha="1" colorSpace="custom" customColorSpace="genericGamma22GrayColorSpace"/>
                     </imageView>
                     <textField horizontalHuggingPriority="251" verticalHuggingPriority="750" fixedFrame="YES" translatesAutoresizingMaskIntoConstraints="NO" id="hL1-0P-foc">
-<<<<<<< HEAD
                         <rect key="frame" x="97" y="99" width="419" height="17"/>
-=======
-                        <rect key="frame" x="108" y="87" width="316" height="17"/>
->>>>>>> 4a9710a4
                         <autoresizingMask key="autoresizingMask" widthSizable="YES" flexibleMinY="YES"/>
                         <textFieldCell key="cell" lineBreakMode="truncatingMiddle" sendsActionOnEndEditing="YES" alignment="left" title="Starting..." id="D4j-2T-GWB">
                             <font key="font" metaFont="systemBold"/>
@@ -237,19 +207,11 @@
                         </textFieldCell>
                     </textField>
                     <textField horizontalHuggingPriority="251" verticalHuggingPriority="750" fixedFrame="YES" translatesAutoresizingMaskIntoConstraints="NO" id="Eyz-iB-dl4">
-<<<<<<< HEAD
                         <rect key="frame" x="98" y="56" width="417" height="14"/>
                         <autoresizingMask key="autoresizingMask" widthSizable="YES" flexibleMinY="YES"/>
                         <textFieldCell key="cell" controlSize="small" scrollable="YES" lineBreakMode="clipping" sendsActionOnEndEditing="YES" id="hnV-KW-DU3">
                             <font key="font" metaFont="toolTip"/>
                             <color key="textColor" name="controlTextColor" catalog="System" colorSpace="catalog"/>
-=======
-                        <rect key="frame" x="108" y="51" width="316" height="14"/>
-                        <autoresizingMask key="autoresizingMask" widthSizable="YES" flexibleMinY="YES"/>
-                        <textFieldCell key="cell" controlSize="small" lineBreakMode="truncatingMiddle" sendsActionOnEndEditing="YES" alignment="left" id="hnV-KW-DU3">
-                            <font key="font" metaFont="toolTip"/>
-                            <color key="textColor" white="1" alpha="1" colorSpace="custom" customColorSpace="genericGamma22GrayColorSpace"/>
->>>>>>> 4a9710a4
                             <color key="backgroundColor" name="controlColor" catalog="System" colorSpace="catalog"/>
                         </textFieldCell>
                     </textField>
@@ -267,11 +229,7 @@
                     </button>
                 </subviews>
             </view>
-<<<<<<< HEAD
             <point key="canvasLocation" x="-582" y="-908.5"/>
-=======
-            <point key="canvasLocation" x="-602" y="-1054"/>
->>>>>>> 4a9710a4
         </window>
         <window title="Log" allowsToolTipsWhenApplicationIsInactive="NO" autorecalculatesKeyViewLoop="NO" releasedWhenClosed="NO" visibleAtLaunch="NO" animationBehavior="default" tabbingMode="disallowed" id="zPZ-fc-m3c" userLabel="Log Window" customClass="MSWindow" customModule="MunkiStatus" customModuleProvider="target">
             <windowStyleMask key="styleMask" titled="YES" closable="YES" resizable="YES"/>
@@ -298,10 +256,6 @@
                                     <tableColumns>
                                         <tableColumn identifier="spacer" editable="NO" width="10" minWidth="8" maxWidth="3.4028234663852886e+38" id="VL3-bI-u2a">
                                             <tableHeaderCell key="headerCell" lineBreakMode="truncatingTail" borderStyle="border" alignment="left">
-<<<<<<< HEAD
-=======
-                                                <font key="font" metaFont="toolTip"/>
->>>>>>> 4a9710a4
                                                 <color key="textColor" name="headerTextColor" catalog="System" colorSpace="catalog"/>
                                                 <color key="backgroundColor" white="0.0" alpha="0.0" colorSpace="calibratedWhite"/>
                                             </tableHeaderCell>
@@ -314,10 +268,6 @@
                                         </tableColumn>
                                         <tableColumn identifier="data" editable="NO" width="504" minWidth="40" maxWidth="2560" id="P8p-LA-6Qq">
                                             <tableHeaderCell key="headerCell" lineBreakMode="truncatingTail" borderStyle="border" alignment="left">
-<<<<<<< HEAD
-=======
-                                                <font key="font" metaFont="toolTip"/>
->>>>>>> 4a9710a4
                                                 <color key="textColor" name="headerTextColor" catalog="System" colorSpace="catalog"/>
                                                 <color key="backgroundColor" white="0.33333298560000002" alpha="1" colorSpace="calibratedWhite"/>
                                             </tableHeaderCell>
